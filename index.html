<!DOCTYPE html>
<html lang="en">
<head>
    <meta charset="UTF-8">
    <meta name="viewport" content="width=device-width, initial-scale=1.0">
    <title>CleanType - Modern Text Editor</title>
<<<<<<< HEAD
=======
    
    <!-- Favicons -->
    <link rel="icon" type="image/png" href="/favicon-96x96.png" sizes="96x96" />
    <link rel="icon" type="image/svg+xml" href="/favicon.svg" />
    <link rel="shortcut icon" href="/favicon.ico" />
    <link rel="apple-touch-icon" sizes="180x180" href="/apple-touch-icon.png" />
    <link rel="manifest" href="/manifest.json" />
    
    <!-- Open Graph Meta Tags -->
    <meta property="og:title" content="CleanType - Modern writing, minimalist thinking">
    <meta property="og:description" content="A modern, distraction-free text editor for focused writing. Clean interface, fast performance, and beautiful design.">
    <meta property="og:image" content="https://raw.githubusercontent.com/StarKnightt/cleantype/main/public/og-image.png">
    <meta property="og:url" content="https://github.com/StarKnightt/cleantype">
    <meta property="og:type" content="website">
    
    <!-- Twitter Card Meta Tags -->
    <meta name="twitter:card" content="summary_large_image">
    <meta name="twitter:title" content="CleanType - Modern writing, minimalist thinking">
    <meta name="twitter:description" content="A modern, distraction-free text editor for focused writing. Clean interface, fast performance, and beautiful design.">
    <meta name="twitter:image" content="https://raw.githubusercontent.com/StarKnightt/cleantype/main/public/og-image.png">
    
    <script src="https://cdnjs.cloudflare.com/ajax/libs/animejs/3.2.1/anime.min.js"></script>
>>>>>>> 5ab1e95c
    <style>
        * {
            margin: 0;
            padding: 0;
            box-sizing: border-box;
            font-family: -apple-system, BlinkMacSystemFont, 'Segoe UI', Roboto, Oxygen, Ubuntu, Cantarell, sans-serif;
        }
<<<<<<< HEAD
        body {
            background: #fafafa;
            color: #1a1a1a;
            line-height: 1.6;
=======

        body {
            background: #0f172a;
            color: #f8fafc;
            line-height: 1.6;
            overflow-x: hidden;
            cursor: none;
        }

        .cursor-fx {
            position: fixed;
            pointer-events: none;
            z-index: 9999;
        }

        .cursor-main {
            width: 8px;
            height: 8px;
            background: #60a5fa;
            border-radius: 50%;
            opacity: 0.8;
        }

        .cursor-trail {
            width: 24px;
            height: 24px;
            border: 2px solid rgba(96, 165, 250, 0.5);
            border-radius: 50%;
            transition: transform 0.3s;
        }

        .svg-container {
            position: fixed;
            top: 0;
            left: 0;
            width: 100%;
            height: 100%;
            z-index: -1;
            pointer-events: none;
        }

        .morph-path {
            fill: none;
            stroke: rgba(255, 255, 255, 0.03);
            stroke-width: 1;
        }

        .hero-svg {
            position: absolute;
            top: 50%;
            left: 50%;
            transform: translate(-50%, -50%);
            width: 600px;
            height: 600px;
            opacity: 0.1;
>>>>>>> 5ab1e95c
        }

        .container {
            max-width: 1200px;
            margin: 0 auto;
            padding: 2rem;
            min-height: 100vh;
            display: flex;
            flex-direction: column;
            justify-content: center;
<<<<<<< HEAD
=======
            position: relative;
>>>>>>> 5ab1e95c
        }

        .hero {
            text-align: center;
            margin-bottom: 4rem;
<<<<<<< HEAD
        }

        h1 {
            font-size: 3.5rem;
            font-weight: 700;
            margin-bottom: 1rem;
            background: linear-gradient(135deg, #2563eb, #4f46e5);
            -webkit-background-clip: text;
            -webkit-text-fill-color: transparent;
=======
            position: relative;
        }

        .hero::before {
            content: '';
            position: absolute;
            top: -50%;
            left: -50%;
            width: 200%;
            height: 200%;
            background: radial-gradient(circle at center, rgba(96, 165, 250, 0.1) 0%, transparent 50%);
            transform: translate(-25%, -25%);
            pointer-events: none;
        }

        h1 {
            font-size: 4.5rem;
            font-weight: 700;
            margin-bottom: 1rem;
            background: linear-gradient(135deg, #60a5fa, #a855f7);
            -webkit-background-clip: text;
            background-clip: text;
            color: transparent;
            -webkit-text-fill-color: transparent;
            opacity: 0;
            filter: blur(10px);
            position: relative;
>>>>>>> 5ab1e95c
        }

        .subtitle {
            font-size: 1.25rem;
<<<<<<< HEAD
            color: #4b5563;
            max-width: 600px;
            margin: 0 auto 2rem;
=======
            color: #94a3b8;
            max-width: 600px;
            margin: 0 auto 2rem;
            opacity: 0;
>>>>>>> 5ab1e95c
        }

        .download-section {
            text-align: center;
            margin-bottom: 4rem;
<<<<<<< HEAD
        }

        .download-options {
            display: flex;
            gap: 1rem;
            justify-content: center;
            margin-bottom: 1rem;
=======
            position: relative;
>>>>>>> 5ab1e95c
        }

        .download-button {
            display: inline-flex;
<<<<<<< HEAD
            align-items: center;
            gap: 0.5rem;
            background: #2563eb;
            color: white;
            padding: 1rem 2rem;
            border-radius: 8px;
            text-decoration: none;
            font-weight: 500;
            transition: all 0.2s ease;
        }

        .download-button:hover {
            background: #1d4ed8;
            transform: translateY(-1px);
        }

        .download-button.secondary {
            background: #4b5563;
        }

        .download-button.secondary:hover {
            background: #374151;
=======
            flex-direction: column;
            align-items: center;
            gap: 0.5rem;
            background: linear-gradient(135deg, #3b82f6, #8b5cf6);
            color: white;
            padding: 1rem 2rem;
            border-radius: 12px;
            text-decoration: none;
            font-weight: 500;
            transition: all 0.3s ease;
            position: relative;
            overflow: hidden;
        }

        .download-button::before {
            content: '';
            position: absolute;
            top: 0;
            left: -100%;
            width: 100%;
            height: 100%;
            background: linear-gradient(90deg, transparent, rgba(255,255,255,0.2), transparent);
            transition: 0.5s;
        }

        .download-button:hover::before {
            left: 100%;
        }

        .download-button:hover {
            transform: translateY(-2px);
            box-shadow: 0 10px 20px rgba(59, 130, 246, 0.2);
>>>>>>> 5ab1e95c
        }

        .features {
            display: grid;
            grid-template-columns: repeat(auto-fit, minmax(300px, 1fr));
            gap: 2rem;
            margin-bottom: 4rem;
        }

        .feature {
            padding: 2rem;
<<<<<<< HEAD
            background: white;
            border-radius: 12px;
            box-shadow: 0 4px 6px -1px rgba(0, 0, 0, 0.1);
=======
            background: rgba(255, 255, 255, 0.03);
            border-radius: 16px;
            border: 1px solid rgba(255, 255, 255, 0.05);
            backdrop-filter: blur(10px);
            transform: scale(0.9);
            opacity: 0;
            cursor: pointer;
            transition: all 0.3s ease;
            position: relative;
            overflow: hidden;
        }

        .feature::after {
            content: '';
            position: absolute;
            top: -50%;
            left: -50%;
            width: 200%;
            height: 200%;
            background: radial-gradient(circle, rgba(255,255,255,0.1) 0%, transparent 70%);
            opacity: 0;
            transition: opacity 0.3s;
            transform: translate(-50%, -50%);
            pointer-events: none;
        }

        .feature:hover::after {
            opacity: 1;
>>>>>>> 5ab1e95c
        }

        .feature h3 {
            font-size: 1.25rem;
            margin-bottom: 1rem;
<<<<<<< HEAD
            color: #1a1a1a;
        }

        .feature p {
            color: #4b5563;
=======
            color: #f8fafc;
            display: flex;
            align-items: center;
            gap: 0.5rem;
        }

        .feature p {
            color: #94a3b8;
        }

        .security-notice {
            margin-top: 1rem;
            padding: 1.5rem;
            background: rgba(255, 247, 237, 0.03);
            border: 1px solid rgba(254, 215, 170, 0.2);
            border-radius: 12px;
            font-size: 0.875rem;
            color: #fed7aa;
            max-width: 600px;
            margin-left: auto;
            margin-right: auto;
            backdrop-filter: blur(10px);
            transform: translateY(20px);
            opacity: 0;
>>>>>>> 5ab1e95c
        }

        .footer {
            text-align: center;
<<<<<<< HEAD
            color: #6b7280;
            margin-top: auto;
            padding-top: 2rem;
        }

        .footer a {
            color: #2563eb;
=======
            color: #64748b;
            margin-top: auto;
            padding-top: 2rem;
            opacity: 0;
        }

        .footer a {
            color: #60a5fa;
>>>>>>> 5ab1e95c
            text-decoration: none;
        }

        .footer a:hover {
            text-decoration: underline;
        }

<<<<<<< HEAD
=======
        .button-note {
            font-size: 0.75rem;
            opacity: 0.8;
        }

>>>>>>> 5ab1e95c
        @media (max-width: 768px) {
            .container {
                padding: 1rem;
            }

            h1 {
                font-size: 2.5rem;
            }

            .subtitle {
                font-size: 1.1rem;
            }
        }

<<<<<<< HEAD
        .version {
            font-size: 0.875rem;
            color: #6b7280;
            margin-top: 0.5rem;
=======
        @keyframes float {
            0% { transform: translateY(0px); }
            50% { transform: translateY(-20px); }
            100% { transform: translateY(0px); }
        }

        .floating {
            animation: float 6s ease-in-out infinite;
        }

        .github-section {
            text-align: center;
            margin: 2rem auto;
            opacity: 0;
            transform: translateY(20px);
        }

        .github-button {
            display: inline-flex;
            align-items: center;
            gap: 0.75rem;
            background: rgba(255, 255, 255, 0.1);
            color: #f8fafc;
            padding: 0.75rem 1.5rem;
            border-radius: 12px;
            text-decoration: none;
            font-weight: 500;
            transition: all 0.3s ease;
            border: 1px solid rgba(255, 255, 255, 0.1);
            backdrop-filter: blur(10px);
        }

        .github-button:hover {
            background: rgba(255, 255, 255, 0.15);
            transform: translateY(-2px);
            border-color: rgba(255, 255, 255, 0.2);
        }

        .github-button svg {
            width: 24px;
            height: 24px;
            transition: transform 0.3s ease;
        }

        .github-button:hover svg {
            transform: rotate(360deg) scale(1.1);
        }

        .star-count {
            background: rgba(255, 255, 255, 0.1);
            padding: 0.25rem 0.75rem;
            border-radius: 20px;
            font-size: 0.875rem;
            transition: all 0.3s ease;
        }

        .github-button:hover .star-count {
            background: rgba(255, 255, 255, 0.2);
        }

        @media (max-width: 768px) {
            .github-button {
                padding: 0.5rem 1rem;
                font-size: 0.875rem;
            }

            .github-button svg {
                width: 20px;
                height: 20px;
            }
>>>>>>> 5ab1e95c
        }
    </style>
</head>
<body>
<<<<<<< HEAD
=======
    <div class="cursor-fx cursor-main"></div>
    <div class="cursor-fx cursor-trail"></div>

    <div class="svg-container">
        <svg class="hero-svg" viewBox="0 0 100 100">
            <path class="morph-path" d="M10,50 Q50,10 90,50 T90,50" />
            <path class="morph-path" d="M10,50 Q50,90 90,50 T90,50" />
        </svg>
        <svg class="hero-svg" viewBox="0 0 100 100" style="transform: rotate(60deg)">
            <path class="morph-path" d="M10,50 Q50,10 90,50 T90,50" />
            <path class="morph-path" d="M10,50 Q50,90 90,50 T90,50" />
        </svg>
        <svg class="hero-svg" viewBox="0 0 100 100" style="transform: rotate(-60deg)">
            <path class="morph-path" d="M10,50 Q50,10 90,50 T90,50" />
            <path class="morph-path" d="M10,50 Q50,90 90,50 T90,50" />
        </svg>
    </div>

>>>>>>> 5ab1e95c
    <div class="container">
        <div class="hero">
            <h1>CleanType</h1>
            <p class="subtitle">A modern, distraction-free text editor for focused writing</p>
            <div class="download-section">
<<<<<<< HEAD
                <div class="download-options">
                    <a href="https://github.com/StarKnightt/cleantype/releases/download/v0.1.0/CleanType_0.1.0_x64.msi" class="download-button">
                        Download MSI
                    </a>
                    <a href="https://github.com/StarKnightt/cleantype/releases/download/v0.1.0/CleanType_0.1.0_x64-setup.exe" class="download-button secondary">
                        Download EXE
                    </a>
                </div>
                <p class="version">Version 0.1.0</p>
=======
                <a href="https://github.com/StarKnightt/cleantype/releases/download/v0.1.0/CleanType_0.1.0_x64-setup.exe" 
                   class="download-button">
                    Download CleanType
                    <span class="button-note">Windows Installer (Recommended)</span>
                </a>
            </div>
            <div class="security-notice">
                <strong>⚠️ Windows SmartScreen Notice:</strong> Since this is a new application pending certification, 
                Windows SmartScreen might show a warning. This is normal for new software. To proceed:
                <br>1. Click "More info"
                <br>2. Select "Run anyway"
                <br>We're working on obtaining a code signing certificate to remove this warning.
            </div>
            <div class="github-section">
                <a href="https://github.com/StarKnightt/CleanType" target="_blank" rel="noopener noreferrer" class="github-button">
                    <svg viewBox="0 0 16 16" fill="currentColor">
                        <path d="M8 0C3.58 0 0 3.58 0 8c0 3.54 2.29 6.53 5.47 7.59.4.07.55-.17.55-.38 0-.19-.01-.82-.01-1.49-2.01.37-2.53-.49-2.69-.94-.09-.23-.48-.94-.82-1.13-.28-.15-.68-.52-.01-.53.63-.01 1.08.58 1.23.82.72 1.21 1.87.87 2.33.66.07-.52.28-.87.51-1.07-1.78-.2-3.64-.89-3.64-3.95 0-.87.31-1.59.82-2.15-.08-.2-.36-1.02.08-2.12 0 0 .67-.21 2.2.82.64-.18 1.32-.27 2-.27.68 0 1.36.09 2 .27 1.53-1.04 2.2-.82 2.2-.82.44 1.1.16 1.92.08 2.12.51.56.82 1.27.82 2.15 0 3.07-1.87 3.75-3.65 3.95.29.25.54.73.54 1.48 0 1.07-.01 1.93-.01 2.2 0 .21.15.46.55.38A8.013 8.013 0 0016 8c0-4.42-3.58-8-8-8z"></path>
                    </svg>
                    Star on GitHub
                    <span class="star-count">⭐</span>
                </a>
>>>>>>> 5ab1e95c
            </div>
        </div>

        <div class="features">
            <div class="feature">
                <h3>🎯 Distraction-Free</h3>
                <p>Clean interface designed for focused writing sessions without unnecessary clutter.</p>
            </div>
            <div class="feature">
                <h3>⚡ Fast & Efficient</h3>
                <p>Built with Rust and Tauri for lightning-fast performance and minimal resource usage.</p>
            </div>
            <div class="feature">
                <h3>🎨 Customizable</h3>
                <p>Choose from various fonts, themes, and layouts to match your writing style.</p>
            </div>
<<<<<<< HEAD
     
=======
        </div>

        <footer class="footer">
            <p>Made with ❤️ by <a href="https://github.com/StarKnightt">StarKnightt</a></p>
        </footer>
    </div>

    <script>
        // Optimized cursor animation
        const cursorMain = document.querySelector('.cursor-main');
        const cursorTrail = document.querySelector('.cursor-trail');
        let mouseX = 0, mouseY = 0;
        let cursorX = 0, cursorY = 0;
        let trailX = 0, trailY = 0;
        let speed = 0.15;

        document.addEventListener('mousemove', (e) => {
            mouseX = e.clientX;
            mouseY = e.clientY;
        });

        function updateCursor() {
            // Main cursor with physics
            let dx = mouseX - cursorX;
            let dy = mouseY - cursorY;
            cursorX += dx * speed;
            cursorY += dy * speed;
            cursorMain.style.transform = `translate3d(${cursorX - 4}px, ${cursorY - 4}px, 0)`;

            // Trail cursor with delayed following
            let trailDx = mouseX - trailX;
            let trailDy = mouseY - trailY;
            trailX += trailDx * (speed * 0.5);
            trailY += trailDy * (speed * 0.5);
            cursorTrail.style.transform = `translate3d(${trailX - 12}px, ${trailY - 12}px, 0)`;

            requestAnimationFrame(updateCursor);
        }
        updateCursor();

        // Enhanced hover effects
        document.querySelectorAll('a, .feature, .download-button').forEach(el => {
            el.addEventListener('mouseenter', () => {
                anime({
                    targets: '.cursor-trail',
                    scale: 1.5,
                    duration: 600,
                    easing: 'spring(1, 80, 10, 0)'
                });
            });

            el.addEventListener('mouseleave', () => {
                anime({
                    targets: '.cursor-trail',
                    scale: 1,
                    duration: 600,
                    easing: 'spring(1, 80, 10, 0)'
                });
            });
        });

        // SVG Morphing Animation with multiple paths
        const morphPaths = document.querySelectorAll('.morph-path');
        morphPaths.forEach((path, index) => {
            anime({
                targets: path,
                d: [
                    { value: 'M10,50 Q50,10 90,50 T90,50' },
                    { value: 'M10,50 Q50,90 90,50 T90,50' },
                    { value: 'M10,50 Q50,50 90,50 T90,50' }
                ],
                duration: 8000,
                delay: index * 200,
                easing: 'easeInOutSine',
                loop: true,
                direction: 'alternate'
            });
        });

        // Enhanced timeline animations
        const mainTimeline = anime.timeline({
            easing: 'easeOutExpo'
        });

        mainTimeline
        .add({
            targets: '.hero h1',
            opacity: [0, 1],
            filter: ['blur(10px)', 'blur(0)'],
            scale: [0.8, 1],
            duration: 2000,
            delay: 300
        })
        .add({
            targets: '.hero .subtitle',
            opacity: [0, 1],
            translateY: [30, 0],
            duration: 1200,
            offset: '-=1800'
        })
        .add({
            targets: '.download-button',
            opacity: [0, 1],
            translateY: [30, 0],
            scale: [0.9, 1],
            duration: 1200,
            offset: '-=1000'
        })
        .add({
            targets: '.security-notice',
            opacity: [0, 1],
            translateY: [30, 0],
            duration: 1000,
            offset: '-=800'
        });

        // Feature cards with physics-based animations
        const features = document.querySelectorAll('.feature');
        features.forEach((feature, index) => {
            anime({
                targets: feature,
                translateY: [100, 0],
                opacity: [0, 1],
                scale: [0.8, 1],
                delay: 1000 + (index * 200),
                duration: 1500,
                easing: 'spring(1, 80, 10, 0)'
            });

            // Interactive tilt effect with physics
            feature.addEventListener('mousemove', (e) => {
                const rect = feature.getBoundingClientRect();
                const x = e.clientX - rect.left;
                const y = e.clientY - rect.top;
                const centerX = rect.width / 2;
                const centerY = rect.height / 2;
                
                const rotateX = ((y - centerY) / centerY) * -10;
                const rotateY = ((x - centerX) / centerX) * 10;

                anime({
                    targets: feature,
                    rotateX: rotateX,
                    rotateY: rotateY,
                    translateZ: 50,
                    duration: 50,
                    easing: 'linear'
                });
            });

            feature.addEventListener('mouseleave', () => {
                anime({
                    targets: feature,
                    rotateX: 0,
                    rotateY: 0,
                    translateZ: 0,
                    duration: 1000,
                    easing: 'spring(1, 80, 10, 0)'
                });
            });
        });

        // Download button effects
        const downloadButton = document.querySelector('.download-button');
        downloadButton.addEventListener('mouseenter', () => {
            anime({
                targets: downloadButton,
                scale: 1.05,
                duration: 500,
                easing: 'spring(1, 80, 10, 0)'
            });
        });

        downloadButton.addEventListener('mouseleave', () => {
            anime({
                targets: downloadButton,
                scale: 1,
                duration: 500,
                easing: 'spring(1, 80, 10, 0)'
            });
        });

        // Background gradient animation
        anime({
            targets: '.hero::before',
            translateX: [-25, 25],
            translateY: [-25, 25],
            duration: 10000,
            direction: 'alternate',
            loop: true,
            easing: 'easeInOutQuad'
        });

        // GitHub section animation
        anime({
            targets: '.github-section',
            opacity: [0, 1],
            translateY: [20, 0],
            duration: 1000,
            easing: 'spring(1, 80, 10, 0)',
            delay: 1200
        });

        // Fetch GitHub stars count
        async function updateStarCount() {
            try {
                const response = await fetch('https://api.github.com/repos/StarKnightt/CleanType');
                const data = await response.json();
                const starCount = document.querySelector('.star-count');
                if (starCount && data.stargazers_count !== undefined) {
                    starCount.textContent = `⭐ ${data.stargazers_count}`;
                }
            } catch (error) {
                console.log('Error fetching star count:', error);
            }
        }
        updateStarCount();

        // Add hover effect for GitHub button
        const githubButton = document.querySelector('.github-button');
        githubButton.addEventListener('mouseenter', () => {
            anime({
                targets: '.github-button svg',
                rotate: 360,
                scale: 1.1,
                duration: 600,
                easing: 'spring(1, 80, 10, 0)'
            });
        });

        githubButton.addEventListener('mouseleave', () => {
            anime({
                targets: '.github-button svg',
                rotate: 0,
                scale: 1,
                duration: 600,
                easing: 'spring(1, 80, 10, 0)'
            });
        });
    </script>
</body>
</html>
            
>>>>>>> 5ab1e95c
<|MERGE_RESOLUTION|>--- conflicted
+++ resolved
@@ -4,8 +4,6 @@
     <meta charset="UTF-8">
     <meta name="viewport" content="width=device-width, initial-scale=1.0">
     <title>CleanType - Modern Text Editor</title>
-<<<<<<< HEAD
-=======
     
     <!-- Favicons -->
     <link rel="icon" type="image/png" href="/favicon-96x96.png" sizes="96x96" />
@@ -28,7 +26,6 @@
     <meta name="twitter:image" content="https://raw.githubusercontent.com/StarKnightt/cleantype/main/public/og-image.png">
     
     <script src="https://cdnjs.cloudflare.com/ajax/libs/animejs/3.2.1/anime.min.js"></script>
->>>>>>> 5ab1e95c
     <style>
         * {
             margin: 0;
@@ -36,12 +33,6 @@
             box-sizing: border-box;
             font-family: -apple-system, BlinkMacSystemFont, 'Segoe UI', Roboto, Oxygen, Ubuntu, Cantarell, sans-serif;
         }
-<<<<<<< HEAD
-        body {
-            background: #fafafa;
-            color: #1a1a1a;
-            line-height: 1.6;
-=======
 
         body {
             background: #0f172a;
@@ -97,7 +88,6 @@
             width: 600px;
             height: 600px;
             opacity: 0.1;
->>>>>>> 5ab1e95c
         }
 
         .container {
@@ -108,26 +98,12 @@
             display: flex;
             flex-direction: column;
             justify-content: center;
-<<<<<<< HEAD
-=======
             position: relative;
->>>>>>> 5ab1e95c
         }
 
         .hero {
             text-align: center;
             margin-bottom: 4rem;
-<<<<<<< HEAD
-        }
-
-        h1 {
-            font-size: 3.5rem;
-            font-weight: 700;
-            margin-bottom: 1rem;
-            background: linear-gradient(135deg, #2563eb, #4f46e5);
-            -webkit-background-clip: text;
-            -webkit-text-fill-color: transparent;
-=======
             position: relative;
         }
 
@@ -155,65 +131,24 @@
             opacity: 0;
             filter: blur(10px);
             position: relative;
->>>>>>> 5ab1e95c
         }
 
         .subtitle {
             font-size: 1.25rem;
-<<<<<<< HEAD
-            color: #4b5563;
-            max-width: 600px;
-            margin: 0 auto 2rem;
-=======
             color: #94a3b8;
             max-width: 600px;
             margin: 0 auto 2rem;
             opacity: 0;
->>>>>>> 5ab1e95c
         }
 
         .download-section {
             text-align: center;
             margin-bottom: 4rem;
-<<<<<<< HEAD
-        }
-
-        .download-options {
-            display: flex;
-            gap: 1rem;
-            justify-content: center;
-            margin-bottom: 1rem;
-=======
             position: relative;
->>>>>>> 5ab1e95c
         }
 
         .download-button {
             display: inline-flex;
-<<<<<<< HEAD
-            align-items: center;
-            gap: 0.5rem;
-            background: #2563eb;
-            color: white;
-            padding: 1rem 2rem;
-            border-radius: 8px;
-            text-decoration: none;
-            font-weight: 500;
-            transition: all 0.2s ease;
-        }
-
-        .download-button:hover {
-            background: #1d4ed8;
-            transform: translateY(-1px);
-        }
-
-        .download-button.secondary {
-            background: #4b5563;
-        }
-
-        .download-button.secondary:hover {
-            background: #374151;
-=======
             flex-direction: column;
             align-items: center;
             gap: 0.5rem;
@@ -246,7 +181,6 @@
         .download-button:hover {
             transform: translateY(-2px);
             box-shadow: 0 10px 20px rgba(59, 130, 246, 0.2);
->>>>>>> 5ab1e95c
         }
 
         .features {
@@ -258,11 +192,6 @@
 
         .feature {
             padding: 2rem;
-<<<<<<< HEAD
-            background: white;
-            border-radius: 12px;
-            box-shadow: 0 4px 6px -1px rgba(0, 0, 0, 0.1);
-=======
             background: rgba(255, 255, 255, 0.03);
             border-radius: 16px;
             border: 1px solid rgba(255, 255, 255, 0.05);
@@ -291,19 +220,11 @@
 
         .feature:hover::after {
             opacity: 1;
->>>>>>> 5ab1e95c
         }
 
         .feature h3 {
             font-size: 1.25rem;
             margin-bottom: 1rem;
-<<<<<<< HEAD
-            color: #1a1a1a;
-        }
-
-        .feature p {
-            color: #4b5563;
-=======
             color: #f8fafc;
             display: flex;
             align-items: center;
@@ -328,20 +249,10 @@
             backdrop-filter: blur(10px);
             transform: translateY(20px);
             opacity: 0;
->>>>>>> 5ab1e95c
         }
 
         .footer {
             text-align: center;
-<<<<<<< HEAD
-            color: #6b7280;
-            margin-top: auto;
-            padding-top: 2rem;
-        }
-
-        .footer a {
-            color: #2563eb;
-=======
             color: #64748b;
             margin-top: auto;
             padding-top: 2rem;
@@ -350,7 +261,6 @@
 
         .footer a {
             color: #60a5fa;
->>>>>>> 5ab1e95c
             text-decoration: none;
         }
 
@@ -358,14 +268,11 @@
             text-decoration: underline;
         }
 
-<<<<<<< HEAD
-=======
         .button-note {
             font-size: 0.75rem;
             opacity: 0.8;
         }
 
->>>>>>> 5ab1e95c
         @media (max-width: 768px) {
             .container {
                 padding: 1rem;
@@ -380,12 +287,6 @@
             }
         }
 
-<<<<<<< HEAD
-        .version {
-            font-size: 0.875rem;
-            color: #6b7280;
-            margin-top: 0.5rem;
-=======
         @keyframes float {
             0% { transform: translateY(0px); }
             50% { transform: translateY(-20px); }
@@ -456,13 +357,10 @@
                 width: 20px;
                 height: 20px;
             }
->>>>>>> 5ab1e95c
         }
     </style>
 </head>
 <body>
-<<<<<<< HEAD
-=======
     <div class="cursor-fx cursor-main"></div>
     <div class="cursor-fx cursor-trail"></div>
 
@@ -481,23 +379,11 @@
         </svg>
     </div>
 
->>>>>>> 5ab1e95c
     <div class="container">
         <div class="hero">
             <h1>CleanType</h1>
             <p class="subtitle">A modern, distraction-free text editor for focused writing</p>
             <div class="download-section">
-<<<<<<< HEAD
-                <div class="download-options">
-                    <a href="https://github.com/StarKnightt/cleantype/releases/download/v0.1.0/CleanType_0.1.0_x64.msi" class="download-button">
-                        Download MSI
-                    </a>
-                    <a href="https://github.com/StarKnightt/cleantype/releases/download/v0.1.0/CleanType_0.1.0_x64-setup.exe" class="download-button secondary">
-                        Download EXE
-                    </a>
-                </div>
-                <p class="version">Version 0.1.0</p>
-=======
                 <a href="https://github.com/StarKnightt/cleantype/releases/download/v0.1.0/CleanType_0.1.0_x64-setup.exe" 
                    class="download-button">
                     Download CleanType
@@ -519,7 +405,6 @@
                     Star on GitHub
                     <span class="star-count">⭐</span>
                 </a>
->>>>>>> 5ab1e95c
             </div>
         </div>
 
@@ -536,9 +421,6 @@
                 <h3>🎨 Customizable</h3>
                 <p>Choose from various fonts, themes, and layouts to match your writing style.</p>
             </div>
-<<<<<<< HEAD
-     
-=======
         </div>
 
         <footer class="footer">
@@ -780,6 +662,4 @@
         });
     </script>
 </body>
-</html>
-            
->>>>>>> 5ab1e95c
+</html>